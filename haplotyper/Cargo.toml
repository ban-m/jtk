[package]
name = "haplotyper"
version = "0.3.0"
authors = ["ban-m <ban-m@g.ecc.u-tokyo.ac.jp>"]
edition = "2018"

# See more keys and their definitions at https://doc.rust-lang.org/cargo/reference/manifest.html

[dependencies]
rand = "0.8.5"
rand_xoshiro = "0.6.0"
rand_distr = "0.4.3"
serde = {version = "1.0", features = ["derive"]}
serde_json = "1.0"
log = "0.4.22"
env_logger = "0.9.0"
rayon = "1.10.0"
nalgebra  = "0.33.0"
bytecount = "0.6.8"
bio_utils = {git = "https://github.com/ban-m/bio_utils.git", branch = "master"}
histgram_viz = {git = "https://github.com/ban-m/histgram_viz", branch = "master"}
gfa = {git = "https://github.com/ban-m/gfa_rust.git", branch = "master"}
edlib_sys = {git = "https://github.com/ban-m/edlib-sys.git", branch = "master"}
<<<<<<< HEAD
bytecount = "0.6.2"
kiley = {git = "https://github.com/ban-m/kiley.git", branch = "master", version = "0.3.0"}
=======
kiley = {git = "https://github.com/ban-m/kiley.git", branch = "master", version = "0.3.0"}
definitions = {path = "../definitions"}
>>>>>>> 7873df60
<|MERGE_RESOLUTION|>--- conflicted
+++ resolved
@@ -13,7 +13,7 @@
 serde = {version = "1.0", features = ["derive"]}
 serde_json = "1.0"
 log = "0.4.22"
-env_logger = "0.9.0"
+env_logger = "0.11.5"
 rayon = "1.10.0"
 nalgebra  = "0.33.0"
 bytecount = "0.6.8"
@@ -21,10 +21,5 @@
 histgram_viz = {git = "https://github.com/ban-m/histgram_viz", branch = "master"}
 gfa = {git = "https://github.com/ban-m/gfa_rust.git", branch = "master"}
 edlib_sys = {git = "https://github.com/ban-m/edlib-sys.git", branch = "master"}
-<<<<<<< HEAD
-bytecount = "0.6.2"
-kiley = {git = "https://github.com/ban-m/kiley.git", branch = "master", version = "0.3.0"}
-=======
-kiley = {git = "https://github.com/ban-m/kiley.git", branch = "master", version = "0.3.0"}
-definitions = {path = "../definitions"}
->>>>>>> 7873df60
+kiley = {git = "https://github.com/ban-m/kiley.git", branch = "main", version = "0.3.0"}
+definitions = {path = "../definitions"}