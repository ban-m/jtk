use definitions::*;
use std::io::*;
// Fill deletion test.
fn main() -> std::io::Result<()> {
    env_logger::init();
    let args: Vec<_> = std::env::args().collect();
    let mut ds: DataSet = std::fs::File::open(&args[1])
        .map(BufReader::new)
        .map(|x| serde_json::de::from_reader(x).unwrap())?;
<<<<<<< HEAD
    // let target = 520;
    // let mut neighbor: HashSet<_> = HashSet::new();
    // for edge in ds.encoded_reads.iter().flat_map(|r| r.edges.iter()) {
    //     if edge.from == target {
    //         neighbor.insert(edge.to);
    //     }
    //     if edge.to == target {
    //         neighbor.insert(edge.from);
    //     }
    // }
    // let target_reads: HashSet<_> = ds
    //     .encoded_reads
    //     .iter()
    //     .filter_map(|r| {
    //         r.nodes
    //             .iter()
    //             .any(|n| neighbor.contains(&n.unit))
    //             .then(|| r.id)
    //     })
    //     .collect();
    let mut failed = vec![vec![]; ds.encoded_reads.len()];
    ds = haplotyper::encode::deletion_fill::correct_unit_deletion(ds, &mut failed, 0.35);
=======
    let mut failed_trials = vec![vec![]; ds.encoded_reads.len()];
    ds = haplotyper::encode::deletion_fill::correct_unit_deletion(ds, &mut failed_trials, 0.35);
    println!("{}", serde_json::ser::to_string(&ds).unwrap());
>>>>>>> 87025a3e
    Ok(())
}<|MERGE_RESOLUTION|>--- conflicted
+++ resolved
@@ -7,33 +7,8 @@
     let mut ds: DataSet = std::fs::File::open(&args[1])
         .map(BufReader::new)
         .map(|x| serde_json::de::from_reader(x).unwrap())?;
-<<<<<<< HEAD
-    // let target = 520;
-    // let mut neighbor: HashSet<_> = HashSet::new();
-    // for edge in ds.encoded_reads.iter().flat_map(|r| r.edges.iter()) {
-    //     if edge.from == target {
-    //         neighbor.insert(edge.to);
-    //     }
-    //     if edge.to == target {
-    //         neighbor.insert(edge.from);
-    //     }
-    // }
-    // let target_reads: HashSet<_> = ds
-    //     .encoded_reads
-    //     .iter()
-    //     .filter_map(|r| {
-    //         r.nodes
-    //             .iter()
-    //             .any(|n| neighbor.contains(&n.unit))
-    //             .then(|| r.id)
-    //     })
-    //     .collect();
-    let mut failed = vec![vec![]; ds.encoded_reads.len()];
-    ds = haplotyper::encode::deletion_fill::correct_unit_deletion(ds, &mut failed, 0.35);
-=======
     let mut failed_trials = vec![vec![]; ds.encoded_reads.len()];
     ds = haplotyper::encode::deletion_fill::correct_unit_deletion(ds, &mut failed_trials, 0.35);
     println!("{}", serde_json::ser::to_string(&ds).unwrap());
->>>>>>> 87025a3e
     Ok(())
 }